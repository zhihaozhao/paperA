--- conflicted
+++ resolved
@@ -258,13 +258,7 @@
   note={Ray-tracing methods for indoor wireless propagation modeling}
 }
 
-<<<<<<< HEAD
-@article{gulati2020conformer,
-  title={Conformer: Convolution-augmented transformer for speech recognition},
-  author={Gulati, Anmol and Qin, James and Chiu, Chung-Cheng and Parmar, Niki and Zhang, Yu and Yu, Jiahui and Han, Wei and Wang, Shibo and Zhang, Zhengdong and Wu, Yonghui and others},
-  journal={arXiv preprint arXiv:2005.08100},
-  year={2020}
-=======
+
 @inproceedings{gulati2020conformer,
   title={Conformer: Convolution-augmented transformer for speech recognition},
   author={Gulati, Anmol and Qin, James and Chiu, Chung-Cheng and Parmar, Niki and Zhang, Yu and Yu, Jiahui and Han, Wei and Wang, Shibo and Zhang, Zhengdong and Wu, Yonghui and others},
@@ -308,5 +302,4 @@
   booktitle={Proceedings of the AAAI Conference on Artificial Intelligence},
   year={2021},
   note={Efficient sparse attention for long time series}
->>>>>>> c9952ae2
 }